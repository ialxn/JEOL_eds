#!/usr/bin/env python3
# -*- coding: utf-8 -*-
# pylint: disable=C0103,C0301
"""
Copyright 2020-2023 Ivo Alxneit (ivo.alxneit@psi.ch)

This file is part of JEOL_eds.
JEOL_eds is free software: you can redistribute it and/or modify
it under the terms of the GNU General Public License as published by
the Free Software Foundation, either version 3 of the License, or
(at your option) any later version.

JEOL_eds is distributed in the hope that it will be useful,
but WITHOUT ANY WARRANTY; without even the implied warranty of
MERCHANTABILITY or FITNESS FOR A PARTICULAR PURPOSE. See the
GNU General Public License for more details.

You should have received a copy of the GNU General Public License
along with JEOL_eds. If not, see <http://www.gnu.org/licenses/>.
"""
import os
import sys
from datetime import datetime, timedelta
from warnings import warn
import h5py
import asteval
import numpy as np
from scipy.signal import wiener, correlate
import matplotlib.pyplot as plt
from matplotlib import animation

from JEOL_eds.misc import _parsejeol, _correct_spectrum
from JEOL_eds.utils import rebin


class JEOL_pts:
    """Work with JEOL '.pts' files corresponding to elemental maps.

    Parameters
    ----------
    fname : Str
        Filename.
    dtype : Str
        Data type used to store (not read) data cube. Can be any of the dtypes
        supported by numpy. If a '.npz' file is loaded, this parameter is
        ignored and the dtype corresponds to the one of the data cube when it
        was stored.
    split_frames : Bool
        Store individual frames in the data cube (if True), otherwise add all
        frames and store in a single frame (default).
    frame_list : List (or None)
        List of frames to be read if split_frames was specified. Default (None)
        implies all frames present in data are read.
    E_cutoff : Float
        Energy cutoff in spectra. Only data below E_cutoff are read.
    read_drift : Str
        Read BF images (one BF image per frame stored in the raw data, if
        the option "correct for sample movement" was active while the data
        was collected). All images are read even if only a subset of frames
        is read (frame_list is specified).
        "no" : Do not read drift images [Default].
        "yes" : Read drift images (and EDX data).
        "only" : Skip reading EDX data.
    only_metadata : Bool
        Only meta data is read (True) but nothing else. All other keywords are
        ignored.
    verbose : Bool
        Turn on (various) output.

    Notes
    -----
        JEOL's Analysis Station stores edx data collected for a single
        (horizontal) scan line in the same format. For these data use
        ``JEOL_eds.JEOL_DigiLine()``.

    Examples
    --------
    >>> from JEOL_eds import JEOL_pts
    >>> import JEOL_eds.utils as JU

    Initialize JEOL_pts object (read data from '.pts' file). Data cube has
    dtype = 'uint16' (default):
    >>> dc = JEOL_pts('data/128.pts')
    >>> dc.dcube.shape     # Shape of data cube
    (1, 128, 128, 4000)
    >>> dc.dcube.dtype
    dtype('uint16')

    Same, but specify dtype to be used for data cube:
    >>> dc = JEOL_pts('data/128.pts', dtype='int')
    >>> dc.dcube.dtype
    dtype('int64')

    Provide additional (debug) output when loading:
    >>> dc = JEOL_pts('data/128.pts', dtype='uint16', verbose=True) #doctest: +NORMALIZE_WHITESPACE
    Unidentified data items (82810 out of 2081741, 3.98%) found:
        24576: found 41858
        28672: found 40952

    Store individual frames:
    >>> dc = JEOL_pts('data/128.pts', split_frames=True)
    >>> dc.dcube.shape
    (50, 128, 128, 4000)

    For large data sets, read only a subset of frames:
    >>> small_dc = JEOL_pts('data/128.pts',
    ...                     split_frames=True, frame_list=[1,2,4,8,16])
    >>> small_dc.frame_list
    [1, 2, 4, 8, 16]

    >>> small_dc.dcube.shape
    (5, 128, 128, 4000)

    The frames in the data cube correspond to the original frames 1, 2, 4, 8,
    and 16.

    Only import spectrum up to cutoff energy [keV]:
    >>> dc = JEOL_pts('data/128.pts', E_cutoff=10.0)
    >>> dc.dcube.shape
    (1, 128, 128, 1000)

    Also read and store BF images (one per frame) present Attribute will be set
    to 'None' if no data was not read or found:
    >>> dc = JEOL_pts('data/128.pts', split_frames=True,
    ...               read_drift="yes", frame_list=[1,2,4,8,16])
    >>> dc.drift_images is None
    False

    >>> dc.drift_images.shape
    (50, 128, 128)

    If only a subset of frames was read select the corresponding BF images
    as follows:
    >>> drift_images = [dc.drift_images[i] for i in dc.frame_list]

    Useful attributes:
    File name loaded from:
    >>> dc.file_name
    'data/128.pts'

    File creation date:
    >>> dc.file_date
    '2020-10-23 11:18:40'

     Mag calibration [nm / pixel]
    >>> dc.nm_per_pixel
    np.float64(1.93359375)

    More info is stored in attribute `JEOL_pts.parameters`:
    >>> p = dc.parameters

    Measurement parameters active when map was acquired:
    >>> meas = p['EDS Data']['AnalyzableMap MeasData']['Doc']
    >>> meas['LiveTime']
    np.float64(409.5)

    >>> meas['RealTime']
    np.float64(418.56)

    Only read drift images in addition to meta data
    >>> dc2 = JEOL_pts('data/128.pts', read_drift="only")
    >>> dc2.drift_images.shape
    (50, 128, 128)
    >>> dc2.nm_per_pixel
    np.float64(1.93359375)

    JEOL_pts objects can also be initialized from a saved data cube. In this
    case, the dtype of the data cube is the same as in the stored data and a
    possible 'dtype=' keyword is ignored. This only initializes the data cube.
    Most attributes are not loaded and are set to 'None'.

    First save data:
    >>> dc.save_dcube(fname='data/128.npz')

    Now load it again:
    >>> dc2 = JEOL_pts('data/128.npz')
    >>> dc2.file_name
    'data/128.npz'

    >>> dc2.parameters is None
    True

    Additionally, JEOL_pts object can be saved as hdf5 files. This has the
    benefit that all attributes (drift_images, parameters) are also stored.
    Use base name of original file and pass along keywords to
    `h5py.create_dataset()`:
    >>> dc.save_hdf5(fname='128.h5',
    ...              compression='gzip', compression_opts=9)

    Initialize from hdf5 file. Only filename is used, additional keywords are
    ignored.
    >>> dc3 = JEOL_pts('128.h5')

    Fast way to read and plot reference spectrum.
    >>> JU.plot_spectrum(JEOL_pts('data/64.pts', only_metadata=True).ref_spectrum)
    """

    def __init__(self, fname, dtype='uint16',
                 split_frames=False, frame_list=None,
<<<<<<< HEAD
                 E_cutoff=False, read_drift=False,
=======
                 E_cutoff=False, read_drift="no",
>>>>>>> 16ab3f21
                 rebin=None, only_metadata=False, verbose=False):
        """Reads data cube from JEOL '.pts' file or from previously saved data cube.

        Parameters
        ----------
        fname : Str
            Filename.
        dtype : Str
            Data type used to store (not read) data cube. Can be any of the
            dtypes supported by numpy. If a '.npz' file is loaded, this
            parameter is ignored and the dtype corresponds to the one of the
            data cube when it was stored.
        split_frames : Bool
            Store individual frames in the data cube (if True), otherwise sum
            all frames and store in a single frame (default).
        frame_list : List
            List of frames to be read if split_frames was specified. Default
            (None) implies all frames present in data are read.
        E_cutoff : Float
            Energy cutoff in spectra. Only data below E_cutoff are read.
        read_drift : Str
            Read BF images (one BF image per frame stored in the raw data, if
            the option "correct for sample movement" was active while the data
            was collected). All images are read even if only a subset of frames
            is read (frame_list is specified).
<<<<<<< HEAD
=======
            "no" : Do not read drift images [Default].
            "yes" : Read drift images (and EDX data).
            "only" : Skip reading EDX data.
>>>>>>> 16ab3f21
        rebin : Tuple
            Rebin drift images and data while reading the '.pts' file
            by (nw, nh). The integers nw and nh must be compatible with
            the scan size.
            This option is not used when reading '.npz' or '.h5' files.
        only_metadata : Bool
            Only metadata are read (True) but nothing else. All other keywords
            are ignored.
        verbose : Bool
            Turn on (various) output.
        """
        if os.path.splitext(fname)[1] == '.pts':
            read_drift = read_drift.lower()
            assert read_drift in ("no", "yes", "only")

            self.file_name = fname
            self.parameters, data_offset = self.__parse_header(fname)

            AimArea = self.parameters['EDS Data']['AnalyzableMap MeasData']['Meas Cond']['Aim Area']
            if AimArea[1] == AimArea[3]:
                raise ValueError(f'"{fname}" does not contain map data! Aim area {AimArea} suggests to use `JEOL_DigiLine()` to load data.')

            # Nominal pixel size [nm]
            ScanSize = self.parameters['PTTD Param']['Params']['PARAMPAGE0_SEM']['ScanSize']
            Mag = self.parameters['PTTD Data']['AnalyzableMap MeasData']['MeasCond']['Mag']
            area = self. parameters['EDS Data'] \
                                   ['AnalyzableMap MeasData']['Meas Cond'] \
                                       ['Pixels'].split('x')
            if rebin is None:   # No rebinning required
                rebin = (1, 1)
            h = int(area[0]) // rebin[1]
            self.nm_per_pixel = ScanSize / Mag * 1000000 / h

            if only_metadata:
                self.dcube = None
                self.drift_images = None
                self.frame_list = None
                self.__set_ref_spectrum()
                return

            self.drift_images = self.__read_drift_images(fname, rebin) if read_drift in ("yes", "only") else None
            if read_drift == "only":
                self.dcube = None
                self.frame_list = None
                self.__set_ref_spectrum()
                return

            self.frame_list = sorted(list(frame_list)) if split_frames and frame_list else None
<<<<<<< HEAD
            self.drift_images = self.__read_drift_images(fname, rebin) if read_drift else None
=======
>>>>>>> 16ab3f21
            self.dcube = self.__get_data_cube(dtype, data_offset,
                                              split_frames=split_frames,
                                              E_cutoff=E_cutoff,
                                              rebin=rebin,
                                              verbose=verbose)

        elif os.path.splitext(fname)[1] == '.npz':
            self.parameters = None
            self.__load_dcube(fname)

        elif os.path.splitext(fname)[1] == '.h5':
            self.__load_hdf5(fname)

        else:
            raise OSError(f"Unknown type of file '{fname}'")

        self.__set_ref_spectrum()

    def __set_ref_spectrum(self):
        """Sets attribute ref_spectrum from parameters dict.
        """
        if self.parameters:
            # Determine length of ref_spectrum.
            try:
                N = self.dcube.shape[3]
            except AttributeError:
                N = self.parameters['PTTD Param']['Params']['PARAMPAGE1_EDXRF']['NumCH']
                # We use 1000, 2000, 4000 channels (no negative energies)
                N = N // 1000 * 1000
            self.ref_spectrum = self.parameters['EDS Data'] \
                                               ['AnalyzableMap MeasData']['Data'] \
                                               ['EDXRF'][0:N]
        else:
            self.ref_spectrum = None

    def __parse_header(self, fname):
        """Extract meta data from header in JEOL ".pts" file.

        Parameters
        ----------
        fname : Str
            Filename.

        Returns
        -------
        header : Dict
            Dictionary containing all meta data stored in header.
        offset : Int
            Number of header bytes.

        Notes
        -----
            Copied almost verbatim from Hyperspy (hyperspy/io_plugins/jeol.py).
        """
        with open(fname, 'br') as fd:
            file_magic = np.fromfile(fd, '<I', 1)[0]
            assert file_magic == 304
            fd.read(16)
            head_pos = np.fromfile(fd, '<I', 1)[0]
            fd.read(4)  # Skip header length
            data_pos = np.fromfile(fd, '<I', 1)[0]
            fd.read(264)
            self.file_date = (str(datetime(1899, 12, 30) +
                                  timedelta(days=np.fromfile(fd, 'd', 1)[0])))
            fd.seek(head_pos + 12)
            return _parsejeol(fd), data_pos

    def __CH_offset_from_meta(self):
        """Returns offset (channel corresponding to E=0).
        """
        Tpl_cond = self.parameters['EDS Data'] \
                                  ['AnalyzableMap MeasData']['Meas Cond'] \
                                  ['Tpl']
        return self.parameters['PTTD Param'] \
                              ['Params']['PARAMPAGE1_EDXRF']['Tpl'][Tpl_cond] \
                              ['DigZ']

    def __get_data_cube(self, dtype, offset, split_frames=False,
                        E_cutoff=None, rebin=None, verbose=False):
        """Returns data cube (F x X x Y x E).

        Parameters
        ----------
        dtype : Str
            Data type used to store data cube in memory.
        offset : Int
            Number of header bytes.
        split_frames : Bool
            Store individual frames in the data cube (if True), otherwise sum
            all frames and store in a single frame (default).
        E_cutoff : Float
            Cutoff energy for spectra. Only store data below this energy.
        rebin : Tuple
            Rebin data while reading by (nv, nh). The integers nw and nh
            must be compatible with the scan size.
            None implied no rebinning performed.

        verbose : Bool
            Print additional output.

        Returns
        -------
        dcube : Ndarray (N x size x size x numCH)
            Data cube. N is the number of frames (if split_frames was selected)
            otherwise N=1, image is size x size pixels, spectra contain numCH
            channels.
        """
        # Verify that this is not DigiLine data
        AimArea = self.parameters['EDS Data'] \
                                 ['AnalyzableMap MeasData']['Meas Cond'] \
                                 ['Aim Area']
        assert AimArea[1] != AimArea[3]  # They are identical for DigiLine data

        CH_offset = self.__CH_offset_from_meta()
        NumCH = self.parameters['PTTD Param'] \
                               ['Params']['PARAMPAGE1_EDXRF'] \
                               ['NumCH']
        area = self. parameters['EDS Data'] \
                               ['AnalyzableMap MeasData']['Meas Cond'] \
                               ['Pixels'].split('x')

        if rebin is None:   # No rebinning required
            rebin = (1, 1)

        h = int(area[0]) // rebin[1]
        v = int(area[1]) // rebin[0]
        if E_cutoff:
            CoefA = self.parameters['PTTD Data'] \
                                   ['AnalyzableMap MeasData']['Doc'] \
                                   ['CoefA']
            CoefB = self.parameters['PTTD Data'] \
                                   ['AnalyzableMap MeasData']['Doc'] \
                                   ['CoefB']
            N_spec = round((E_cutoff - CoefB) / CoefA)
        else:
            N_spec = NumCH - CH_offset
        with open(self.file_name, 'rb') as f:
            f.seek(offset)
            data = np.fromfile(f, dtype='u2')
        if split_frames:
            Sweep = self.parameters['PTTD Data'] \
                                   ['AnalyzableMap MeasData']['Doc'] \
                                   ['Sweep']
            if self.frame_list:
                # Check that only frames present in data are requested.
                if not all(x < Sweep for x in self.frame_list):
                    # Make list with frames request that ARE present.
                    self.frame_list = [x for x in self.frame_list if x < Sweep]
                # Fewer frames requested than present, update Sweep
                # to allocate smaller dcube.
                Sweep = len(self.frame_list)
            dcube = np.zeros([Sweep, v, h, N_spec],
                             dtype=dtype)
        else:
            dcube = np.zeros([1, v, h, N_spec],
                             dtype=dtype)
        N = 0
        N_err = 0
        unknown = {}
        frame = 0
        x = -1
        # Data is mapped as follows:
        #   32768 <= datum < 36864                  -> y-coordinate
        #   36864 <= datum < 40960                  -> x-coordinate
        #   45056 <= datum < END (=45056 + NumCH)    -> count registered at energy
        END = 45056 + NumCH
        scale_h = 4096 / h
        scale_v = 4096 / v
        # map the size x size image into 4096x4096
        for d in data:
            N += 1
            if 32768 <= d < 36864:
                y = int((d - 32768) / scale_h)
            elif 36864 <= d < 40960:
                d = int((d - 36864) / scale_v)
                if split_frames and d < x:
                    # A new frame starts once the slow axis (x) restarts. This
                    # does not necessary happen at x=zero, if we have very few
                    # counts and nothing registers on first scan line.
                    frame += 1
                    try:
                        if frame > max(self.frame_list):
                            # Further frames present are not required, so stop
                            # (slow) reading and return data read (dcube).
                            return dcube
                    except TypeError:
                        pass
                x = d
            elif 45056 <= d < END:
                z = int(d - 45056)
                z -= CH_offset
                if N_spec > z >= 0:
                    try:    # self.frame_list might be None
                        if frame in self.frame_list:
                            # Current frame is specified in self.frame_list.
                            # Store data in self.dcube in correct position
                            # i.e. position within list.
                            idx = self.frame_list.index(frame)
                            dcube[idx, x, y, z] = dcube[idx, x, y, z] + 1
                    except TypeError:
                        # self.frame_list is None, just store data in this frame
                        dcube[frame, x, y, z] = dcube[frame, x, y, z] + 1
            else:
                if verbose:
                    if 40960 <= d < 45056:
                        # Image (one per sweep) stored if option
                        # "correct for sample movement" was active
                        # during data collection.
                        continue
                    if str(d) in unknown:
                        unknown[str(d)] += 1
                    else:
                        unknown[str(d)] = 1
                    N_err += 1
        if verbose:
            print(f'Unidentified data items ({N_err} out of {N}, '
                  f'{100 * N_err / N:.2f}%) found:')
            for key in sorted(unknown):
                print(f'\t{key}: found {unknown[key]}')
        return dcube

    def __read_drift_images(self, fname, bs):
        """Read BF images stored in raw data

        Parameters
        ----------
        fname : Str
            Filename.
        bs: Tuple (nx, ny)
            Size of the bin applied, i.e. (2, 2) means that the output array will
            be reduced by a factor of 2 in both directions.


        Returns
        -------
        im : Ndarray or None
             Stack of images with shape (N_images, im_size, im_size) or None if
             no data is available.
             Rebinned data is returned if rebin is given.

        Notes
        -----
            Based on a code fragment by @sempicor at
            https://github.com/hyperspy/hyperspy/pull/2488
        """
        N_images = self.parameters['PTTD Data'] \
                                  ['AnalyzableMap MeasData']['Doc'] \
                                  ['Sweep']
        area = self. parameters['EDS Data'] \
                               ['AnalyzableMap MeasData']['Meas Cond'] \
                               ['Aim Area']
        h = area[2] - area[0] + 1
        v = area[3] - area[1] + 1
        image_shape = (N_images, v, h)
        with open(fname, 'br') as f:
            f.seek(28)  # see self.__parse_header()
            data_pos = np.fromfile(f, '<I', 1)[0]
            f.seek(data_pos)
            rawdata = np.fromfile(f, dtype='u2')
            ipos = np.where(np.logical_and(rawdata >= 40960, rawdata < 45056))[0]
            if len(ipos) == 0:  # No data available
                return None

            im = np.array(rawdata[ipos] - 40960, dtype='uint16')
            try:
                return rebin(im.reshape(image_shape), bs)
            except ValueError:  # incomplete image
                # Add `N_addl` NaNs before reshape()
                N_addl = N_images * v * h - im.shape[0]
                im = np.append(im, np.full((N_addl), np.nan, dtype='uint16'))
                return rebin(im.reshape(image_shape), bs)

    def drift_statistics(self, filtered=False, verbose=False):
        """Returns 2D frequency distribution of frame shifts (x, y).

        Parameters
        ----------
        filtered : Bool
            If True, use Wiener filtered data.
        verbose : Bool
            Provide additional info if set to True.

        Returns
        -------
        h : Ndarray or None
            Histogram data or None if data cube contains a single frame only.
        extent : List
            Used to plot histogram as plt.imshow(h, extent=extent)

        Examples
        --------
        >>> from JEOL_eds import JEOL_pts
        >>> dc = JEOL_pts('data/128.pts', split_frames=True)

        Calculate the 2D frequency distribution of the frames shifts using unfiltered frames.
        >>> dc.drift_statistics()
<<<<<<< HEAD
        (array([[ 0.,  0.,  5.,  0.,  0.],
               [ 0.,  9.,  7.,  0.,  0.],
               [ 1., 10., 12.,  1.,  0.],
               [ 0.,  0.,  4.,  1.,  0.],
               [ 0.,  0.,  0.,  0.,  0.]]), [np.int64(-2), np.int64(2), np.int64(-2), np.int64(2)])
=======
        (array([[ 0.,  0.,  0.],
                [ 0., 50.,  0.],
                [ 0.,  0.,  0.]]), [-1, 1, -1, 1])
>>>>>>> 16ab3f21

        Return the 2D frequency distribution of the Wiener filtered frames
        (plus extent useful for plotting).
        >>> m, e = dc.drift_statistics(filtered=True) #doctest: +NORMALIZE_WHITESPACE

        >>> import matplotlib.pyplot as plt
        >>> ax = plt.imshow(m, extent=e)
        """
        if self.dcube is None or self.dcube.shape[0] == 1:
            return None, None
        sh = self.shifts(filtered=filtered, verbose=verbose)
        amax = np.abs(np.asarray(sh)).max()
        if amax == 0:   # all shifts are zero, prevent SyntaxError in np.histogram2d()
            amax = 1
        # bin edges for square histogram centered at 0,0
        bins = np.arange(-amax - 0.5, amax + 1.5)
        extent = [-amax, amax, -amax, amax]
        h, _, _ = np.histogram2d(np.asarray(sh)[:, 0],
                                 np.asarray(sh)[:, 1],
                                 bins=bins)
        if verbose:
            peak_val = int(h.max())
            extrema = np.where(h == np.amax(h))
            print(extrema)
            print('Shifts (filtered):') if filtered else print('Shifts (unfiltered):')
            if len(extrema) > 1:
                print('   Multiple maxima in 2D histogram of shifts detected!')
                for mx, my in zip(extrema[0], extrema[1]):
                    print(f'      {mx}, {my}')
                print(f'      Only considering {extrema[0][0]}, {extrema[1][0]}')
            mx = int(bins[int(extrema[0][0])] + 0.5)
            my = int(bins[int(extrema[1][0])] + 0.5)
            print(f'   Range: {int(np.asarray(sh).min())} - {int(np.asarray(sh).max())}')
            print(f'   Maximum {peak_val} at ({mx}, {my})')
        return h, extent

    def shifts(self, frames=None, filtered=False, verbose=False):
        """Calcultes frame shift by cross correlation of images (total intensity).

        Parameters
        ----------
        frames : Iterable
            Frame numbers for which shifts are calculated. First frame given is
            used a reference. Note, that the frame number denotes the index
            within the data cube loaded. This is different from the real frame
            number (stored in the `frame_list` attribute) if only a subset of
            frames was loaded.

        filtered : Bool
            If True, use Wiener filtered data.
        verbose : Bool
            Provide additional info if set to True.

        Returns
        -------
        shifts : List of tuples (dx, dy)
            List contains the shift for all frames or empty list if only a
            single frame is present.
            CAREFUL! Non-empty list ALWAYS contains 'meta.Sweeps' elements and
            contains (0, 0) for frames that were not in the list provided by
            keyword 'frames'.

        Examples
        --------
        >>> from JEOL_eds import JEOL_pts
        >>> dc = JEOL_pts('data/128.pts', split_frames=True)

        Get list of (possible) shifts [(dx0, dy0), (dx1, dx2), ...] in pixels
        of individual frames using frame 0 as reference. The shifts are
        calculated from the cross correlation of the images of the total x-ray
        intensity of each individual frame. Frame 0 used a reference.

        >>> sh = dc.shifts()
        >>> sh[-1]
<<<<<<< HEAD
        (0, -1)
=======
        (0, 0)
>>>>>>> 16ab3f21


        Use Wiener filtered images to calculate shifts:
        >>> sh = dc.shifts(filtered=True)
        >>> sh[-1]
<<<<<<< HEAD
        (0, -1)
=======
        (0, 0)
>>>>>>> 16ab3f21

        Calculate shifts for selected frames (odd frames) only. In this case
        farme 1, again the first frame given is used as reference
        >>> sh = dc.shifts(frames=range(1, dc.dcube.shape[0], 2))
        >>> sh[-1]
<<<<<<< HEAD
        (-1, -1)
=======
        (0, 0)
>>>>>>> 16ab3f21
        """
        if self.dcube is None or self.dcube.shape[0] == 1:
            # only a single frame present
            return []
        if frames is None:
            frames = range(self.dcube.shape[0])
        # Always use first frame given as reference
        ref = wiener(self.map(frames=[frames[0]])) if filtered else self.map(frames=[frames[0]])
        ref = ref.astype(float)
        ref -= ref.mean()
        shifts = [(0, 0)] * self.dcube.shape[0]
        if verbose:
            print(f'Frame {frames[0]} used a reference')
        for f in frames[1:]:    # skip reference frame
            data = wiener(self.map(frames=[f])) if filtered else self.map(frames=[f])
            data = data.astype(float)
<<<<<<< HEAD
            data -= data.mean()
=======
            data -= data
>>>>>>> 16ab3f21
            c = correlate(ref, data)
            # image size s=self.dcube.shape[1]
            # c has shape (2 * s - 1, 2 * s - 1)
            # Autocorrelation peaks at [s - 1, s - 1]
            # i.e. offset is at dy (dy) index_of_maximum - s + 1.
            dx, dy = np.where(c == np.amax(c))
            if dx.shape[0] > 1 and verbose:
                # Report cases where averaging was applied
                print('Average of', end=' ')
                for x, y in zip(dx, dy):
                    print(f'({x - self.dcube.shape[1] + 1}, '
                          f'{y - self.dcube.shape[1] + 1})',
                          end=' ')
                print(f'set to ({round(dx.mean() - self.dcube.shape[1] + 1)}, '
                      f'{round(dy.mean() - self.dcube.shape[1] + 1)}) '
                      f'in frame {f}')
            # More than one maximum is possible, use average
            dx = round(dx.mean())
            dy = round(dy.mean())
            shifts[f] = (dx - self.dcube.shape[1] + 1,
                         dy - self.dcube.shape[1] + 1)
        return shifts

    def map(self, interval=None, energy=False, frames=None, align='no',
            verbose=False):
        """Returns map corresponding to an interval in spectrum.

        Parameters
        ----------
        interval : Tuple (number, number)
            Defines interval (channels, or energy [keV]) to be used for map.
            None implies that all channels are integrated.
        energy : Bool
            If false (default) interval is specified as channel numbers
            otherwise (True) interval is specified as 'keV'.
        frames : Iterable (tuple, list, array, range object)
            Frame numbers included in map. If split_frames is active and frames
            is not specified all frames are included.
            Note, that the frame number denotes the index within the data cube
            loaded. This is different from the real frame number (stored in the
            `frame_list` attribute) if only a subset of frames was loaded.
        align : Str
            'no': Do not align individual frames.
            'yes': Align frames (use unfiltered frames in cross correlation).
            'filter': Align frames (use  Wiener filtered frames in cross correlation).
        verbose : Bool
            If True, output some additional info.

        Returns
        -------
        map : Ndarray
            Spectral Map.

        Examples
        --------
        >>> from JEOL_eds import JEOL_pts
        >>> import JEOL_eds.utils as JU

        >>> dc = JEOL_pts('data/128.pts', split_frames=True)

        Plot x-ray intensity integrated over all frames:
        >>> JU.plot_map(dc.map(), 'Greys_r')

        Only use given interval of energy channels to calculate map:
        >>> JU.plot_map(dc.map(interval=(115, 130)), 'Greys_r')

        Specify interval by energy [keV] instead of channel numbers:
        >>> JU.plot_map(dc.map(interval=(8,10), energy=True), 'Greys_r')

        If option 'split_frames' was used to read the data you can plot the map
        of a single frame:
        >>> JU.plot_map(dc.map(frames=[3]), 'inferno')

        Map corresponding to the sum of a few selected frames:
        >>> m = dc.map(frames=[3,5,11,12,13])

        Cu Kalpha map of all even frames:
        >>> m = dc.map(interval=(7.9, 8.1),
        ...            energy=True,
        ...            frames=range(0, dc.dcube.shape[0], 2))

        Correct for frame shifts (calculated from unfiltered frames):
        >>> m = dc.map(align='yes')
        >>> m.min()
        np.float64(0.0)
        >>> m.max()
<<<<<<< HEAD
        np.float64(137.0)
=======
        np.float64(152.0)
>>>>>>> 16ab3f21

        Cu Kalpha map of frames 0..10. Frames are aligned using frame 5 as
        reference. Wiener filtered frames are used to calculate the shifts:
        >>> m = dc.map(interval=(7.9, 8.1),
        ...            energy=True,
        ...            frames=[5,0,1,2,3,4,6,7,8,9,10],
        ...            align='filter')
        >>> m.min()
        np.float64(0.0)
        >>> m.max()
        np.float64(5.0)
        """
        # Check for valid keyword arguments
        assert align.lower() in ['yes', 'no', 'filter']

        if self.dcube is None:  # Only metadata was read
            return None

        if not interval:
            interval = (0, self.dcube.shape[3])
        if energy:
            CoefA = self.parameters['PTTD Data'] \
                                   ['AnalyzableMap MeasData']['Doc'] \
                                   ['CoefA']
            CoefB = self.parameters['PTTD Data'] \
                                   ['AnalyzableMap MeasData']['Doc'] \
                                   ['CoefB']
            interval = (int(round((interval[0] - CoefB) / CoefA)),
                        int(round((interval[1] - CoefB) / CoefA)))

        if interval[0] > interval[1]:   # ensure interval is (low, high)
            interval = (interval[1], interval[0])

        if verbose:
            print(f'Using channels {interval[0]} - {interval[1]}')

        if interval[0] > self.dcube.shape[3] or interval[1] > self.dcube.shape[3]:
            warn(f'Interval {interval[0]}-{interval[1]} lies (partly) outside of data range 0-{self.dcube.shape[3]}')

        if self.dcube.shape[0] == 1:   # only a single frame (0) present
            return self.dcube[0, :, :, interval[0]:interval[1]].sum(axis=-1)

        # split_frame is active but no alignment required
        shape = self.dcube.shape[1:3]     # image size
        if align == 'no':
            if frames is None:
                return self.dcube[:, :, :, interval[0]:interval[1]].sum(axis=(0, -1))
            # Only sum frames specified
            m = np.zeros(shape)
            for frame in frames:
                m += self.dcube[frame, :, :, interval[0]:interval[1]].sum(axis=-1)
            return m

        # Alignment is required
        if frames is None:
            # Sum all frames
            frames = np.arange(self.dcube.shape[0])
        # Calculate frame shifts
        if align == 'filter':
            shifts = self.shifts(frames=frames, filtered=True, verbose=verbose)
        if align == 'yes':
            shifts = self.shifts(frames=frames, verbose=verbose)
        # Allocate array for result
        Nx, Ny = shape
        res = np.zeros((2 * Nx, 2 * Ny))
        x0 = Nx // 2
        y0 = Nx // 2
        for f in frames:
            # map of this frame summed over all energy intervals
            dx, dy = shifts[f]
            res[x0 - dx:x0 - dx + Nx, y0 - dy:y0 - dy + Ny] += \
                self.dcube[f, :, :, interval[0]:interval[1]].sum(axis=-1)

        return res[x0:x0 + Nx, y0:y0 + Ny]

    def __spectrum_cROI(self, ROI, frames):
        """Returns spectrum integrated over a circular ROI

        Parameters
        ----------
        ROI : Tuple (center_x, center_y, radius)
        frames : Iterable (tuple, list, array, range object)
            Frame numbers included in spectrum. If split_frames is active and
            frames is not specified all frames are included.

        Returns
        -------
        spectrum : Ndarray
            EDX spectrum.
        """
        # check validity of ROI
        min_x = ROI[0] - ROI[2]
        max_x = ROI[0] + ROI[2]
        min_y = ROI[1] - ROI[2]
        max_y = ROI[1] + ROI[2]
        if not all(0 <= val < self.dcube.shape[1] for val in [min_x, max_x, min_y, max_y]):
            raise ValueError(f"ROI {ROI} lies partially outside data cube")

        # Masking array with ones within circular ROI and zeros outside.
        # Only use slice containing the circle.
        N = 2 * ROI[2] + 1
        mask = np.zeros((N, N))
        x, y = np.ogrid[:N, :N]
        # Compare squares to avoid sqrt()
        r2 = (x + min_x - ROI[0])**2 + (y + min_y - ROI[1])**2
        m = r2 <= ROI[2]**2
        mask[m] = 1

        # Assemble list of frames
        if self.dcube.shape[0] == 1:    # Only a single frame present
            frames = [0]
        # Many frames are present
        if frames is None:  # No frames are specified explicitly, use all
            frames = range(self.dcube.shape[0])

        spectrum = np.zeros(self.dcube.shape[3])
        # iterate through all frames
        for frame in frames:
            # We have to mask the image at each energy
            for i in range(self.dcube.shape[3]):
                spectrum[i] += (mask * self.dcube[frame, min_x:max_x + 1, min_y:max_y + 1, i]).sum()

        return spectrum

    def spectrum(self, ROI=None, frames=None):
        """Returns spectrum integrated over a ROI.

        Parameters
        ----------
        ROI : Tuple (int, int)
            Tuple (int, int, int)
            Tuple (int, int, int, int)
            or None
            Defines ROI for which spectrum is extracted. None implies that
            the whole data cube is used.
            A tuple (v, h) defines a single point ROI given by its vertical and
            horizontal pixel index.
            A tuple (center_v, center_h, radius) defines a circular ROI
            including its boundary.
            A tuple (top, bottom, left, right) defines a rectangular ROI with
            boundaries included. Numbers are pixel indices in the range
            0 <= N < ImageSize. Note, that this definition implies y-axis
            before x-axis and the order of the numbers is the same as when
            applied in a python slice ([top:bottom, left:right]).
        frames : Iterable (tuple, list, array, range object)
            Frame numbers included in spectrum. If split_frames is active and
            frames is not specified all frames are included.
            Note, that the frame number denotes the index within the data cube
            loaded. This is different from the real frame number (stored in the
            `frame_list` attribute) if only a subset of frames was loaded.

        Returns
        -------
        spectrum :   Ndarray
            EDX spectrum

        Examples
        --------
        >>> from JEOL_eds import JEOL_pts
        >>> import JEOL_eds.utils as JU

        >>> dc = JEOL_pts('data/128.pts', split_frames=True)

        Plot spectrum integrated over full image. If option 'split_frames' was
        used to read the data the following plots spectra of all frames summed:
        >>> JU.plot_spectrum(dc.spectrum())

        The integrated spectrum is also stored in the raw data and can be
        accessed much quicker:
        >>> JU.plot_spectrum(dc.ref_spectrum)

        Plot spectrum corresponding to a single pixel. ROI is specified as
        tuple (v, h) of pixel coordinates:
        >>> JU.plot_spectrum(dc.spectrum(ROI=(45, 13)))

        Plot spectrum corresponding to a circular ROI specified as tuple
        (center_v, center_h, radius) of pixel coordinates:
        >>> JU.plot_spectrum(dc.spectrum(ROI=(80, 60, 15)))

        Plot spectrum corresponding to a (rectangular) ROI specified as tuple
        (top, bottom, left, right) of pixels:
        >>> JU.plot_spectrum(dc.spectrum(ROI=(10, 20, 50, 100)))

        Plot spectrum for a single frame ('split_frames' used):
        >>> JU.plot_spectrum(dc.spectrum(frames=[23]))

        Extract spectrum corresponding to a few frames summed:
        >>> spec = dc.spectrum(frames=[0,2,5,6])

        Spectrum of all odd frames summed:
        >>> spec = dc.spectrum(frames=range(1, dc.dcube.shape[0], 2))
        """
        if self.dcube is None:  # Only metadata was read
            return None

        if not ROI:
            ROI = (0, self.dcube.shape[1] - 1, 0, self.dcube.shape[1] - 1)
        # ROI elements need to be ints
        if not all(isinstance(el, int) for el in ROI):
            raise ValueError(f"ROI {ROI} contains non-integer elements")
        if len(ROI) == 2:   # point ROI
            ROI = (ROI[0], ROI[0], ROI[1], ROI[1])
        if len(ROI) == 3:   # circular ROI, special
            return _correct_spectrum(self.parameters,
                                     self.__spectrum_cROI(ROI, frames))

        # check that ROI lies fully within the data cube
        if not all(0 <= val < self.dcube.shape[1] for val in ROI):
            raise ValueError(f"ROI {ROI} lies partially outside data cube")

        if self.dcube.shape[0] == 1:   # only a single frame (0) present
            s = self.dcube[0, ROI[0]:ROI[1] + 1, ROI[2]:ROI[3] + 1, :].sum(axis=(0, 1))
            return _correct_spectrum(self.parameters, s)

        # split_frames is active
        if frames is None:  # no frames specified, sum all frames
            s = self.dcube[:, ROI[0]:ROI[1] + 1, ROI[2]:ROI[3] + 1, :].sum(axis=(0, 1, 2))
            return _correct_spectrum(self.parameters, s)

        # only sum specified frames
        s = np.zeros(self.dcube.shape[3], dtype=self.dcube.dtype)
        for frame in frames:
            s += self.dcube[frame, ROI[0]:ROI[1] + 1, ROI[2]:ROI[3] + 1, :].sum(axis=(0, 1))
        return _correct_spectrum(self.parameters, s)

    def time_series(self, interval=None, energy=False, frames=None):
        """Returns x-ray intensity integrated in `interval` for all frames.

        Parameters
        ----------
        interval : Tuple (number, number)
            Defines interval (channels, or energy [keV]) to be used for map.
            None implies that all channels are integrated.
        energy:   Bool
            If false (default) interval is specified as channel numbers
            otherwise (True) interval is specified as 'keV'.
        frames : Iterable (tuple, list, array, range object)
            Frame numbers included in time series (or None if all frames are
            used). The integrated number of counts is set to 'NaN' for all other
            frames. Note, that the frame number denotes the index within
            the data cube loaded. This is different from the real frame number
            (stored in the `frame_list` attribute) if only a subset of frames
            was loaded.

        Returns
        -------
            ts : Ndarray
                Time evolution of intergrated intensity in interval.

        Examples
        --------
        >>> from JEOL_eds import JEOL_pts

        >>> dc = JEOL_pts('data/128.pts', split_frames=True)

        Intgrate carbon Ka peak (interval specified as channels):
        >>> ts = dc.time_series(interval=(20,40))

        Integrate oxygen Ka peak (interval specified as energy [keV]) and remove
        a few bad frames (11,12) from time series:
        >>> frames = [f for f in range(dc.dcube.shape[0]) if f not in [11, 12]]
        >>> ts = dc.time_series(interval=(0.45, 0.6), energy=True, frames=frames)
        """
        if self.dcube is None:  # Only metadata was read
            return None

        if not interval:
            interval = (0, self.dcube.shape[3])
        if energy:
            CoefA = self.parameters['PTTD Data'] \
                                   ['AnalyzableMap MeasData']['Doc'] \
                                   ['CoefA']
            CoefB = self.parameters['PTTD Data'] \
                                   ['AnalyzableMap MeasData']['Doc'] \
                                   ['CoefB']
            interval = (int(round((interval[0] - CoefB) / CoefA)),
                        int(round((interval[1] - CoefB) / CoefA)))

        if interval[0] > interval[1]:   # ensure interval is (low, high)
            interval = (interval[1], interval[0])

        if interval[0] > self.dcube.shape[3] or interval[1] > self.dcube.shape[3]:
            warn(f'Interval {interval[0]}-{interval[1]} lies (partly) outside of data range 0-{self.dcube.shape[3]}')

        if frames is None:
            # For consistency, explicitly set dtype to 'float'. We need to
            # allow for NaN in unspecified frames in the else-clause below.
            ts = self.dcube[:, :, :, interval[0]:interval[1]].sum(axis=(1, 2, 3)).astype('float')
        else:
            ts = np.full((self.dcube.shape[0],), np.nan)
            for f in frames:
                ts[f] = self.dcube[f, :, :, interval[0]:interval[1]].sum(axis=(0, 1, 2))
        return ts

    def make_movie(self, fname=None, only_drift=False, **kws):
        """Makes a movie of EDS data and drift_images

        Parameters
        ----------
        fname  : Str (or None)
            Filename for movie file. If none is supplied the base name of the
            '.pts' file is used.
        only_drift : Bool (False)
            If False (default), both drift image and EDX maps of the selected
            frames are shown next to each other in the movie. If set to True,
            only the drift images are shown. In this case ALL drift images are
            used even if only a subset of frames was loaded.

        Examples
        --------
        >>> from JEOL_eds import JEOL_pts

        >>> dc = JEOL_pts('data/128.pts', split_frames=True, read_drift="yes")

        Make movie and store is as 'data/128.mp4':
        >>> dc.make_movie()

        Only use Cu K_alpha line:
        >>> dc.make_movie(interval=(7.9, 8.1), energy=True)

        Make movie (one frame only, drift_image will be blank) and save iT as
        'dummy.mp4':
        >>> dc.make_movie(fname='dummy.mp4')

        Only load a subset of frames (first two frames) but ALL drift images.
<<<<<<< HEAD
        >>> dc = JEOL_pts('data/128.pts', read_drift=True,
=======
        >>> dc = JEOL_pts('data/128.pts', read_drift="yes",
>>>>>>> 16ab3f21
        ...               split_frames=True, frame_list=[0, 1])

        Only two frames have been loaded
        >>> dc.frame_list
        [0, 1]
        >>> dc.dcube.shape
        (2, 128, 128, 4000)

        All drift images have been loaded
        >>> dc.drift_images.shape
        (50, 128, 128)
        """
        if self.dcube is None:  # Only metadata was read
            return

        if only_drift and self.drift_images is None:
            # We have not loaded the drift images
            raise ValueError ("No drift images were loaded")

        if fname is None:
            fname = os.path.splitext(self.file_name)[0] + '.mp4'

        # remove `frames=` keyword from dict as it would interfere later
        try:
            kws.pop('frames')
        except KeyError:
            pass

        if only_drift:
            # Use all drift images
            frame_list = range(self.drift_images.shape[0])
        else:
            # We might have read only a sublist of frames thus determine frames
            # loaded.
            frame_list = self.frame_list if self.frame_list else range(self.dcube.shape[0])

        # Maxima of the two type of images used to normalize images of both
        # series.
        try:
            STEM_max = max([self.drift_images[i].max() for i in frame_list])
        except TypeError:   # no drift_image available
            STEM_max = 1.0
        EDS_max = max([self.map(frames=[i]).max() for i in range(self.dcube.shape[0])])

        # Default dtype for maps is 'float64'. To minimize memory use select
        # smallest dtype possible.
        if EDS_max < 2**8:
            EDS_dtype = 'uint8'
        elif EDS_max < 2**16:
            EDS_dtype = 'uint16'
        elif EDS_max < 2**32:
            EDS_dtype = 'uint32'
        else:
            EDS_dtype = 'float64'

        # `self.drift_images.dtype` is 'uint16'. Select 'uint8' if possible.
        STEM_dtype = 'uint8'if STEM_max < 2**8 else 'uint16'

        fig = plt.figure()
        ax = fig.add_subplot(111)

        frames = []
        if only_drift:
            for i, STEM_image in enumerate(self.drift_images):
                frame = plt.imshow(STEM_image / STEM_max, animated=True)
                text = ax.annotate(i, (1, -5), annotation_clip=False)
                frames.append([frame, text])
        else:   # Use both, drift images and EDX maps
            # Note, more STEM images are present if only a subset of frames was
            # read.
            for i, STEM_i in enumerate(frame_list):
                EDS_map = self.map(frames=[i], **kws).astype(EDS_dtype)
                try:
                    STEM_image = self.drift_images[STEM_i].astype(STEM_dtype)
                except TypeError:   # no drift_image available, dummy image
                    STEM_image = np.full_like(EDS_map, np.nan).astype('uint8')
                image = np.concatenate((STEM_image / STEM_max, EDS_map / EDS_max),
                                       axis=1)
                frame = plt.imshow(image, animated=True)
                # Add frame number. Use index of STEM image in case only a subset
                # of frames was read.
                text = ax.annotate(STEM_i, (1, -5), annotation_clip=False)
                frames.append([frame, text])

        ani = animation.ArtistAnimation(fig, frames, interval=50, blit=True,
                                        repeat_delay=1000)
        ani.save(fname)

    def save_dcube(self, fname=None):
        """Saves (compressed) data cube.

        Parameters
        ----------
        fname : Str (or None)
            Filename. If none is supplied the base name of the '.pts' file is used.

        Examples
        --------
        >>> from JEOL_eds import JEOL_pts

        >>> dc = JEOL_pts('data/128.pts', split_frames=True)

        Save extracted data cube. File name is the same as the '.pts' file but
        extension is changed to 'npz'. This makes only sense if option
        'split_frames' was NOT used to read the data. Otherwise the file size
        is MUCH larger than the '.pts' file and saving becomes time consuming:
        >>> dc.save_dcube()

        You can also supply your own filename, but use '.npz' as extension:
        >>> dc.save_dcube(fname='my_new_filename.npz')

        If you want to read the data cube into your own program:
        >>> npzfile = np.load('data/128.npz')
        >>> dcube = npzfile['arr_0']

        >>> dcube.shape
        (50, 128, 128, 4000)

        >>> dc.dcube.shape
        (50, 128, 128, 4000)
        """
        if self.dcube is None:  # Only metadata was read
            return

        if fname is None:
            fname = os.path.splitext(self.file_name)[0] + '.npz'
        np.savez_compressed(fname, self.dcube)

    def __load_dcube(self, fname):
        """Loads a previously saved data cube.

            Parameters
            ----------
                fname:  Str
                        File name of '.npz' file (must end in '.npz').
        """
        self.file_name = fname
        self.file_date = None
        self.frame_list = None
        self.drift_images = None
        self.nm_per_pixel = None
        npzfile = np.load(fname)
        self.dcube = npzfile['arr_0']

    def save_hdf5(self, fname=None, **kws):
        """Saves all data including attributes to hdf5 file

        Parameters
        ----------
        fname : Str
            File name of '.h5' file (must end in '.h5'). If none is supplied the
            base name of the '.pts' file is used.

        Examples
        --------
        >>> from JEOL_eds import JEOL_pts

        >>> dc = JEOL_pts('data/128.pts', split_frames=True)

        Save data with file name based on the '.pts' file but extension is
        changed to 'h5':
        >>> dc.save_hdf5()

        You can also supply your own filename, but use '.h5' as extension:
        >>> dc.save_hdf5(fname='my_new_filename.h5')

        Pass along keyword arguments such as e.g. compression:
        >>> dc.save_hdf5('compressed.h5',
        ...              compression='gzip',
        ...              compression_opts=9)

        If you want to read the data cube into your own program:
        >>> hf = h5py.File('data/128.h5', 'r')

        List data sets available
        >>> for name in hf:
        ...     print(name)
        dcube

        Use '[()]' to get actual data not just a reference to stored data
        in file:
        >>> data = hf['dcube'][()]

        >>> data.shape
        (50, 128, 128, 4000)

        List attributes:
        >>> print(hf.attrs.keys())
        <KeysViewHDF5 ['file_date', 'file_name', 'nm_per_pixel', 'parameters']>

        >>> hf.attrs['file_name']
        'data/128.pts'
        """
        if self.dcube is None:  # Only metadata was read
            return

        if fname is None:
            fname = os.path.splitext(self.file_name)[0] + '.h5'

        with h5py.File(fname, 'w') as hf:
            hf.create_dataset('dcube', data=self.dcube, **kws)
            if self.drift_images is not None:
                hf.create_dataset('drift_images', data=self.drift_images, **kws)

            hf.attrs['file_name'] = self.file_name
            hf.attrs['file_date'] = self.file_date
            hf.attrs['nm_per_pixel'] = self.nm_per_pixel
            if self.frame_list is not None:
                hf.attrs['frame_list'] = self.frame_list
            # avoid printing of ellipsis in arrays / lists
            np.set_printoptions(threshold=sys.maxsize)
            hf.attrs['parameters'] = str(self.parameters)

    def __load_hdf5(self, fname):
        """Loads data including attributes from hdf5 file

        Parameters
        ----------
        fname : Str
            File name of '.h5' file (must end in '.h5').
        """
        with h5py.File(fname, 'r') as hf:
            self.dcube = hf['dcube'][()]

            self.drift_images = hf['drift_images'][()] if 'drift_images' in hf.keys() else None
            self.frame_list = hf['drift_images'][()] if 'frame_list' in hf.keys() else None

            self.file_date = hf.attrs['file_date']
            self.file_name = hf.attrs['file_name']
            try:
                self.nm_per_pixel = hf.attrs['nm_per_pixel']
            except KeyError:
                self.nm_per_pixel = None

            aeval = asteval.Interpreter()
            self.parameters = aeval(hf.attrs['parameters'])


if __name__ == "__main__":
    import doctest
    doctest.testmod()<|MERGE_RESOLUTION|>--- conflicted
+++ resolved
@@ -197,11 +197,7 @@
 
     def __init__(self, fname, dtype='uint16',
                  split_frames=False, frame_list=None,
-<<<<<<< HEAD
-                 E_cutoff=False, read_drift=False,
-=======
                  E_cutoff=False, read_drift="no",
->>>>>>> 16ab3f21
                  rebin=None, only_metadata=False, verbose=False):
         """Reads data cube from JEOL '.pts' file or from previously saved data cube.
 
@@ -227,12 +223,9 @@
             the option "correct for sample movement" was active while the data
             was collected). All images are read even if only a subset of frames
             is read (frame_list is specified).
-<<<<<<< HEAD
-=======
             "no" : Do not read drift images [Default].
             "yes" : Read drift images (and EDX data).
             "only" : Skip reading EDX data.
->>>>>>> 16ab3f21
         rebin : Tuple
             Rebin drift images and data while reading the '.pts' file
             by (nw, nh). The integers nw and nh must be compatible with
@@ -281,10 +274,6 @@
                 return
 
             self.frame_list = sorted(list(frame_list)) if split_frames and frame_list else None
-<<<<<<< HEAD
-            self.drift_images = self.__read_drift_images(fname, rebin) if read_drift else None
-=======
->>>>>>> 16ab3f21
             self.dcube = self.__get_data_cube(dtype, data_offset,
                                               split_frames=split_frames,
                                               E_cutoff=E_cutoff,
@@ -581,17 +570,11 @@
 
         Calculate the 2D frequency distribution of the frames shifts using unfiltered frames.
         >>> dc.drift_statistics()
-<<<<<<< HEAD
         (array([[ 0.,  0.,  5.,  0.,  0.],
                [ 0.,  9.,  7.,  0.,  0.],
                [ 1., 10., 12.,  1.,  0.],
                [ 0.,  0.,  4.,  1.,  0.],
                [ 0.,  0.,  0.,  0.,  0.]]), [np.int64(-2), np.int64(2), np.int64(-2), np.int64(2)])
-=======
-        (array([[ 0.,  0.,  0.],
-                [ 0., 50.,  0.],
-                [ 0.,  0.,  0.]]), [-1, 1, -1, 1])
->>>>>>> 16ab3f21
 
         Return the 2D frequency distribution of the Wiener filtered frames
         (plus extent useful for plotting).
@@ -666,31 +649,18 @@
 
         >>> sh = dc.shifts()
         >>> sh[-1]
-<<<<<<< HEAD
         (0, -1)
-=======
-        (0, 0)
->>>>>>> 16ab3f21
-
 
         Use Wiener filtered images to calculate shifts:
         >>> sh = dc.shifts(filtered=True)
         >>> sh[-1]
-<<<<<<< HEAD
         (0, -1)
-=======
-        (0, 0)
->>>>>>> 16ab3f21
 
         Calculate shifts for selected frames (odd frames) only. In this case
         farme 1, again the first frame given is used as reference
         >>> sh = dc.shifts(frames=range(1, dc.dcube.shape[0], 2))
         >>> sh[-1]
-<<<<<<< HEAD
         (-1, -1)
-=======
-        (0, 0)
->>>>>>> 16ab3f21
         """
         if self.dcube is None or self.dcube.shape[0] == 1:
             # only a single frame present
@@ -707,11 +677,7 @@
         for f in frames[1:]:    # skip reference frame
             data = wiener(self.map(frames=[f])) if filtered else self.map(frames=[f])
             data = data.astype(float)
-<<<<<<< HEAD
             data -= data.mean()
-=======
-            data -= data
->>>>>>> 16ab3f21
             c = correlate(ref, data)
             # image size s=self.dcube.shape[1]
             # c has shape (2 * s - 1, 2 * s - 1)
@@ -798,11 +764,7 @@
         >>> m.min()
         np.float64(0.0)
         >>> m.max()
-<<<<<<< HEAD
         np.float64(137.0)
-=======
-        np.float64(152.0)
->>>>>>> 16ab3f21
 
         Cu Kalpha map of frames 0..10. Frames are aligned using frame 5 as
         reference. Wiener filtered frames are used to calculate the shifts:
@@ -1128,11 +1090,7 @@
         >>> dc.make_movie(fname='dummy.mp4')
 
         Only load a subset of frames (first two frames) but ALL drift images.
-<<<<<<< HEAD
-        >>> dc = JEOL_pts('data/128.pts', read_drift=True,
-=======
         >>> dc = JEOL_pts('data/128.pts', read_drift="yes",
->>>>>>> 16ab3f21
         ...               split_frames=True, frame_list=[0, 1])
 
         Only two frames have been loaded
