--- conflicted
+++ resolved
@@ -325,9 +325,8 @@
                     # counts and nothing registers on first scan line.
                     frame += 1
                 x = d
-<<<<<<< HEAD
-            elif D <= d < E:
-                z = int(d - D)
+            elif 45056 <= d < END:
+                z = int(d - 45056)
                 ##################################################
                 #                                                #
                 #  tentative OFFSET by 96 channels (see #59_60)  #
@@ -336,11 +335,6 @@
                 z -= 96
                 if z >= 0:
                     dcube[frame, x, y, z] = dcube[frame, x, y, z] + 1
-=======
-            elif 45056 <= d < END:
-                z = int(d - 45056)
-                dcube[frame, x, y, z] = dcube[frame, x, y, z] + 1
->>>>>>> 40375980
             else:
                 if self.debug:
                     # I have no idea what these data mean
